--- conflicted
+++ resolved
@@ -103,31 +103,6 @@
         private initializeAutomaticSession() {
             var cookie = Util.getCookie('ai_session');
             if (cookie && typeof cookie.split === "function") {
-<<<<<<< HEAD
-                var params = cookie.split("|");
-                if (params.length > 0) {
-                    this.automaticSession.id = params[0];
-                }
-
-                try {
-                    if (params.length > 1) {
-                        var acq = +params[1];
-                        this.automaticSession.acquisitionDate = +new Date(acq);
-                        this.automaticSession.acquisitionDate = this.automaticSession.acquisitionDate > 0 ? this.automaticSession.acquisitionDate : 0;
-                    }
-
-                    if (params.length > 2) {
-                        var renewal = +params[2];
-                        this.automaticSession.renewalDate = +new Date(renewal);
-                        this.automaticSession.renewalDate = this.automaticSession.renewalDate > 0 ? this.automaticSession.renewalDate : 0;
-                    }
-                } catch (e) {                    
-                    _InternalLogging.throwInternalNonUserActionable(LoggingSeverity.WARNING, "Error parsing ai_session cookie, session will be reset: " + JSON.stringify(e));
-                }            
-
-                if (this.automaticSession.renewalDate == 0) {
-                    _InternalLogging.throwInternalNonUserActionable(LoggingSeverity.WARNING, "AI session renewal date is 0, session will be reset.");
-=======
                 this.initializeAutomaticSessionWithData(cookie);
             } else {
                 // There's no cookie, but we might have session data in local storage
@@ -137,7 +112,6 @@
                 var storage = Util.getStorage('ai_session');
                 if (storage) {
                     this.initializeAutomaticSessionWithData(storage);
->>>>>>> 6bb5235f
                 }
             }
 
@@ -156,27 +130,27 @@
         private initializeAutomaticSessionWithData(sessionData: string) {
             var params = sessionData.split("|");
 
-            if (params.length > 0) {
-                this.automaticSession.id = params[0];
-            }
-
-            try {
-                if (params.length > 1) {
-                    var acq = +params[1];
-                    this.automaticSession.acquisitionDate = +new Date(acq);
-                    this.automaticSession.acquisitionDate = this.automaticSession.acquisitionDate > 0 ? this.automaticSession.acquisitionDate : 0;
+                if (params.length > 0) {
+                    this.automaticSession.id = params[0];
                 }
 
-                if (params.length > 2) {
-                    var renewal = +params[2];
-                    this.automaticSession.renewalDate = +new Date(renewal);
-                    this.automaticSession.renewalDate = this.automaticSession.renewalDate > 0 ? this.automaticSession.renewalDate : 0;
-                }
-            } catch (e) {
+                try {
+                    if (params.length > 1) {
+                        var acq = +params[1];
+                        this.automaticSession.acquisitionDate = +new Date(acq);
+                        this.automaticSession.acquisitionDate = this.automaticSession.acquisitionDate > 0 ? this.automaticSession.acquisitionDate : 0;
+                    }
+
+                    if (params.length > 2) {
+                        var renewal = +params[2];
+                        this.automaticSession.renewalDate = +new Date(renewal);
+                        this.automaticSession.renewalDate = this.automaticSession.renewalDate > 0 ? this.automaticSession.renewalDate : 0;
+                    }
+                } catch (e) {                    
                 _InternalLogging.throwInternalNonUserActionable(LoggingSeverity.CRITICAL, "Error parsing ai_session cookie, session will be reset: " + Util.dump(e));
-            }
-
-            if (this.automaticSession.renewalDate == 0) {
+                }            
+
+                if (this.automaticSession.renewalDate == 0) {
                 _InternalLogging.throwInternalNonUserActionable(LoggingSeverity.WARNING, "AI session renewal date is 0, session will be reset.");
             }
         }
