﻿module Microsoft.ApplicationInsights {

    export enum LoggingSeverity {
        /**
         * Error will be sent as internal telemetry
         */
        CRITICAL = 0,

        /**
         * Error will NOT be sent as internal telemetry, and will only be shown in browser console
         */
        WARNING = 1
    }

    /**
     * Internal message ID. Please create a new one for every conceptually different message. Please keep alphabetically ordered
     */
    export enum _InternalMessageId {
        NONUSRACT_BrowserDoesNotSupportLocalStorage,
        NONUSRACT_BrowserCannotReadLocalStorage,
        NONUSRACT_BrowserCannotReadSessionStorage,
        NONUSRACT_BrowserCannotWriteLocalStorage,
        NONUSRACT_BrowserCannotWriteSessionStorage,
        NONUSRACT_BrowserFailedRemovalFromLocalStorage,
        NONUSRACT_BrowserFailedRemovalFromSessionStorage,
        NONUSRACT_CannotSendEmptyTelemetry,
        NONUSRACT_ClientPerformanceMathError,
        NONUSRACT_ErrorParsingAISessionCookie,
        NONUSRACT_ErrorPVCalc,
        NONUSRACT_ExceptionWhileLoggingError,
        NONUSRACT_FailedAddingTelemetryToBuffer,
        NONUSRACT_FailedMonitorAjaxAbort,
        NONUSRACT_FailedMonitorAjaxDur,
        NONUSRACT_FailedMonitorAjaxOpen,
        NONUSRACT_FailedMonitorAjaxRSC,
        NONUSRACT_FailedMonitorAjaxSend,
        NONUSRACT_FailedToAddHandlerForOnBeforeUnload,
        NONUSRACT_FailedToSendQueuedTelemetry,
        NONUSRACT_FailedToReportDataLoss,
        NONUSRACT_FlushFailed,
        NONUSRACT_MessageLimitPerPVExceeded,
        NONUSRACT_MissingRequiredFieldSpecification,
        NONUSRACT_NavigationTimingNotSupported,
        NONUSRACT_OnError,
        NONUSRACT_SessionRenewalDateIsZero,
        NONUSRACT_SenderNotInitialized,
        NONUSRACT_StartTrackEventFailed,
        NONUSRACT_StopTrackEventFailed,
        NONUSRACT_StartTrackFailed,
        NONUSRACT_StopTrackFailed,
        NONUSRACT_TelemetrySampledAndNotSent,
        NONUSRACT_TrackEventFailed,
        NONUSRACT_TrackExceptionFailed,
        NONUSRACT_TrackMetricFailed,
        NONUSRACT_TrackPVFailed,
        NONUSRACT_TrackPVFailedCalc,
        NONUSRACT_TrackTraceFailed,
        NONUSRACT_TransmissionFailed,
        NONUSRACT_FailToSetStorageBuffer,
        NONUSRACT_FailToRestoreStorageBuffer,

        USRACT_CannotSerializeObject,
        USRACT_CannotSerializeObjectNonSerializable,
        USRACT_CircularReferenceDetected,
        USRACT_ClearAuthContextFailed,
        USRACT_ExceptionTruncated,
        USRACT_IllegalCharsInName,
        USRACT_ItemNotInArray,
        USRACT_MaxAjaxPerPVExceeded,
        USRACT_MessageTruncated,
        USRACT_NameTooLong,
        USRACT_SampleRateOutOfRange,
        USRACT_SetAuthContextFailed,
        USRACT_SetAuthContextFailedAccountName,
        USRACT_StringValueTooLong,
        USRACT_StartCalledMoreThanOnce,
        USRACT_StopCalledWithoutStart,
        USRACT_TelemetryInitializerFailed,
        USRACT_TrackArgumentsNotSpecified,
        USRACT_UrlTooLong,
<<<<<<< HEAD
        USRACT_CannotAccessCookie,
=======
        USRACT_SessionStorageBufferFull,
>>>>>>> c9d39855
    }

    export class _InternalLogMessage {
        public message: string;
        public messageId: _InternalMessageId;

        constructor(msgId: _InternalMessageId, msg: string, properties?: Object) {

            this.message = _InternalMessageId[msgId].toString();
            this.messageId = msgId;

            var diagnosticText =
                (msg ? " message:" + _InternalLogMessage.sanitizeDiagnosticText(msg) : "") +
                (properties ? " props:" + _InternalLogMessage.sanitizeDiagnosticText(JSON.stringify(properties)) : "");

            this.message += diagnosticText;
        }

        private static sanitizeDiagnosticText(text: string) {
            return "\"" + text.replace(/\"/g, "") + "\"";
        }
    }

    export class _InternalLogging {

        /**
         * Prefix of the traces in portal.
         */
        private static AiUserActionablePrefix = "AI: ";

        /**
        *  Session storage key for the prefix for the key indicating message type already logged
        */
        private static AIInternalMessagePrefix: string = "AITR_";

        /**
         * For user non actionable traces use AI Internal prefix.
         */
        private static AiNonUserActionablePrefix = "AI (Internal): ";

        /**
         * When this is true the SDK will throw exceptions to aid in debugging.
         */
        public static enableDebugExceptions = () => false;

        /**
         * When this is true the SDK will log more messages to aid in debugging.
         */
        public static verboseLogging = () => false;

        /**
         * The internal logging queue
         */
        public static queue = [];

        /**
         * The maximum number of internal messages allowed to be sent per page view
         */
        private static MAX_INTERNAL_MESSAGE_LIMIT = 25;

        /**
         * Count of internal messages sent
         */
        private static _messageCount = 0;

        /**
         * This method will throw exceptions in debug mode or attempt to log the error as a console warning.
         * @param severity {LoggingSeverity} - The severity of the log message
         * @param message {_InternalLogMessage} - The log message.
         */
        public static throwInternalNonUserActionable(severity: LoggingSeverity, message: _InternalLogMessage) {
            if (this.enableDebugExceptions()) {
                throw message;
            } else {
                if (typeof (message) !== "undefined" && !!message) {
                    if (typeof (message.message) !== "undefined") {
                        message.message = this.AiNonUserActionablePrefix + message.message;

                        // don't log internal AI traces in the console, unless the verbose logging is enabled
                        if (this.verboseLogging()) {
                            this.warnToConsole(message.message);
                        }
                        this.logInternalMessage(severity, message);
                    }
                }

            }
        }

        /**
         * This method will throw exceptions in debug mode or attempt to log the error as a console warning.
         * @param severity {LoggingSeverity} - The severity of the log message
         * @param message {_InternalLogMessage} - The log message.
         */
        public static throwInternalUserActionable(severity: LoggingSeverity, message: _InternalLogMessage) {
            if (this.enableDebugExceptions()) {
                throw message;
            } else {
                if (typeof (message) !== "undefined" && !!message) {
                    if (typeof (message.message) !== "undefined") {
                        message.message = this.AiUserActionablePrefix + message.message;
                        this.warnToConsole(message.message);
                        this.logInternalMessage(severity, message);
                    }
                }
            }
        }

        /**
         * This will write a warning to the console if possible
         * @param message {string} - The warning message
         */
        public static warnToConsole(message: string) {
            if (typeof console !== "undefined" && !!console) {
                if (typeof console.warn === "function") {
                    console.warn(message);
                } else if (typeof console.log === "function") {
                    console.log(message);
                }
            }
        }

        /**
         * Resets the internal message count
         */
        public static resetInternalMessageCount(): void {
            this._messageCount = 0;
        }

        /**
         * Clears the list of records indicating that internal message type was already logged
         */
        public static clearInternalMessageLoggedTypes(): void {
            if (Util.canUseSessionStorage()) {
                var sessionStorageKeys = Util.getSessionStorageKeys();
                for (var i = 0; i < sessionStorageKeys.length; i++) {
                    if (sessionStorageKeys[i].indexOf(_InternalLogging.AIInternalMessagePrefix) === 0) {
                        Util.removeSessionStorage(sessionStorageKeys[i]);
                    }
                }
            }
        }

        /**
         * Sets the limit for the number of internal events before they are throttled
         * @param limit {number} - The throttle limit to set for internal events
         */
        public static setMaxInternalMessageLimit(limit: number): void {
            if (!limit) {
                throw new Error('limit cannot be undefined.');
            }

            this.MAX_INTERNAL_MESSAGE_LIMIT = limit;
        }

        /**
         * Logs a message to the internal queue.
         * @param severity {LoggingSeverity} - The severity of the log message
         * @param message {_InternalLogMessage} - The message to log.
         */
        private static logInternalMessage(severity: LoggingSeverity, message: _InternalLogMessage): void {
            if (this._areInternalMessagesThrottled()) {
                return;
            }

            // check if this message type was already logged for this session and if so, don't log it again
            var logMessage = true;
            if (Util.canUseSessionStorage()) {
                var storageMessageKey = _InternalLogging.AIInternalMessagePrefix + _InternalMessageId[message.messageId];
                var internalMessageTypeLogRecord = Util.getSessionStorage(storageMessageKey);
                if (internalMessageTypeLogRecord) {
                    logMessage = false;
                } else {
                    Util.setSessionStorage(storageMessageKey, "1");
                }
            }

            if (logMessage) {
                // Push the event in the internal queue
                if (this.verboseLogging() || severity === LoggingSeverity.CRITICAL) {
                    this.queue.push(message);
                    this._messageCount++;
                }

                // When throttle limit reached, send a special event
                if (this._messageCount == this.MAX_INTERNAL_MESSAGE_LIMIT) {
                    var throttleLimitMessage = "Internal events throttle limit per PageView reached for this app.";
                    var throttleMessage = new _InternalLogMessage(_InternalMessageId.NONUSRACT_MessageLimitPerPVExceeded, throttleLimitMessage);

                    this.queue.push(throttleMessage);
                    this.warnToConsole(throttleLimitMessage);
                }
            }
        }

        /**
         * Indicates whether the internal events are throttled
         */
        private static _areInternalMessagesThrottled(): boolean {
            return this._messageCount >= this.MAX_INTERNAL_MESSAGE_LIMIT;
        }
    }
}<|MERGE_RESOLUTION|>--- conflicted
+++ resolved
@@ -78,11 +78,8 @@
         USRACT_TelemetryInitializerFailed,
         USRACT_TrackArgumentsNotSpecified,
         USRACT_UrlTooLong,
-<<<<<<< HEAD
+        USRACT_SessionStorageBufferFull,
         USRACT_CannotAccessCookie,
-=======
-        USRACT_SessionStorageBufferFull,
->>>>>>> c9d39855
     }
 
     export class _InternalLogMessage {
