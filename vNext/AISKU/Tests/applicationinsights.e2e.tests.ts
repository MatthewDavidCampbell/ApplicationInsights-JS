/// <reference path='./TestFramework/Common.ts' />
import { ApplicationInsights, IApplicationInsights } from '../src/applicationinsights-web'
import { Sender } from '@microsoft/applicationinsights-channel-js';
<<<<<<< HEAD
import { IDependencyTelemetry, ContextTagKeys, Util, Event, Trace, Exception, Metric, PageView, PageViewPerformance, RemoteDependencyData, DistributedTracingModes, RequestHeaders } from '@microsoft/applicationinsights-common';
=======
import { IDependencyTelemetry, ContextTagKeys, Util, Event, Trace, Exception, Metric, PageView, PageViewPerformance, RemoteDependencyData, RequestHeaders } from '@microsoft/applicationinsights-common';
>>>>>>> 70650f16
import { AppInsightsCore, ITelemetryItem } from "@microsoft/applicationinsights-core-js";
import { TelemetryContext } from '@microsoft/applicationinsights-properties-js';
import { AjaxPlugin } from '@microsoft/applicationinsights-dependencies-js';
import { EventValidator } from './TelemetryValidation/EventValidator';
import { TraceValidator } from './TelemetryValidation/TraceValidator';
import { ExceptionValidator } from './TelemetryValidation/ExceptionValidator';
import { MetricValidator } from './TelemetryValidation/MetricValidator';
import { PageViewPerformanceValidator } from './TelemetryValidation/PageViewPerformanceValidator';
import { PageViewValidator } from './TelemetryValidation/PageViewValidator';
import { RemoteDepdencyValidator } from './TelemetryValidation/RemoteDepdencyValidator';

export class ApplicationInsightsTests extends TestClass {
    private static readonly _instrumentationKey = 'b7170927-2d1c-44f1-acec-59f4e1751c11';
    private static readonly _expectedTrackMethods = [
        "startTrackPage",
        "stopTrackPage",
        "trackException",
        "trackEvent",
        "trackMetric",
        "trackPageView",
        "trackTrace",
        "trackDependencyData",
        "setAuthenticatedUserContext",
        "clearAuthenticatedUserContext",
        "trackPageViewPerformance",
        "addTelemetryInitializer",
        "flush"
    ];

    private _ai: ApplicationInsights;
    private _aiName: string = 'AppInsightsSDK';

    // Sinon
    private errorSpy: SinonSpy;
    private successSpy: SinonSpy;
    private loggingSpy: SinonSpy;
    private userSpy: SinonSpy;
    private sessionPrefix: string = Util.newId();
    private trackSpy: SinonSpy;

    // Context
    private tagKeys = new ContextTagKeys();
    private _config;
    private _appId: string;

    public testInitialize() {
        try {
            this.useFakeServer = false;
            (<any>sinon.fakeServer).restore();
            this.useFakeTimers = false;
            this.clock.restore();
            this._config = {
                instrumentationKey: ApplicationInsightsTests._instrumentationKey,
                disableAjaxTracking: false,
                disableFetchTracking: false,
                enableRequestHeaderTracking: true,
                enableResponseHeaderTracking: true,
                maxBatchInterval: 2500,
                disableExceptionTracking: false,
                namePrefix: this.sessionPrefix,
                enableCorsCorrelation: true,
                distributedTracingMode: DistributedTracingModes.AI_AND_W3C
            };

            var init = new ApplicationInsights({
                config: this._config
            });
            init.loadAppInsights();
            this._ai = init;


            // Setup Sinon stuff
            const sender: Sender = this._ai.appInsights.core['_channelController'].channelQueue[0][0];
            this.errorSpy = this.sandbox.spy(sender, '_onError');
            this.successSpy = this.sandbox.spy(sender, '_onSuccess');
            this.loggingSpy = this.sandbox.stub(this._ai['core'].logger, 'throwInternal');
            this.trackSpy = this.sandbox.spy(this._ai['dependencies'], 'trackDependencyDataInternal')
        } catch (e) {
            console.error('Failed to initialize');
        }
    }

    public testCleanup() {
        this.useFakeServer = true;
        this.useFakeTimers = true;
    }

    public registerTests() {
        this.addGenericE2ETests();
        this.addAnalyticsApiTests();
        this.addAsyncTests();
        this.addDependencyPluginTests();
        this.addPropertiesPluginTests();
    }

    public addGenericE2ETests(): void {
        this.testCase({
            name: 'E2E.GenericTests: ApplicationInsightsAnalytics is loaded correctly',
            test: () => {
                Assert.ok(this._ai, 'ApplicationInsights SDK exists');
                // TODO: reenable this test when module is available from window w/o snippet
                // Assert.deepEqual(this._ai, window[this._aiName], `AI is available from window.${this._aiName}`);

                Assert.ok(this._ai.appInsights, 'App Analytics exists');
                Assert.equal(true, this._ai.appInsights['_isInitialized'], 'App Analytics is initialized');


                Assert.ok(this._ai.appInsights.core, 'Core exists');
                Assert.equal(true, this._ai.appInsights.core['_isInitialized'],
                    'Core is initialized');
            }
        });
    }

    public addAnalyticsApiTests(): void {
        this.testCase({
            name: 'E2E.AnalyticsApiTests: Public Members exist',
            test: () => {
                ApplicationInsightsTests._expectedTrackMethods.forEach(method => {
                    Assert.ok(this._ai[method], `${method} exists`);
                    Assert.equal('function', typeof this._ai[method], `${method} is a function`);
                });
            }
        });
    }

    public addAsyncTests(): void {
        this.testCaseAsync({
            name: 'E2E.GenericTests: trackEvent sends to backend',
            stepDelay: 1,
            steps: [() => {
                this._ai.trackEvent({ name: 'event', properties: { "prop1": "value1" }, measurements: { "measurement1": 200 } });
            }].concat(this.asserts(1)).concat(() => {

                if (this.successSpy.called) {
                    const payloadStr: string[] = this.successSpy.args[0][0];
                    const payload = JSON.parse(payloadStr[0]);
                    let data = payload.data;
                    Assert.ok(data && data.baseData && data.baseData.properties["prop1"]);
                    Assert.ok(data && data.baseData && data.baseData.measurements["measurement1"]);
                }
            })
        });

        this.testCaseAsync({
            name: 'E2E.GenericTests: trackTrace sends to backend',
            stepDelay: 1,
            steps: [() => {
                this._ai.trackTrace({ message: 'trace', properties: { "foo": "bar", "prop2": "value2" } });
            }].concat(this.asserts(1)).concat(() => {
                const payloadStr: string[] = this.successSpy.args[0][0];
                const payload = JSON.parse(payloadStr[0]);
                let data = payload.data;
                Assert.ok(data && data.baseData &&
                    data.baseData.properties["foo"] && data.baseData.properties["prop2"]);
                Assert.equal("bar", data.baseData.properties["foo"]);
                Assert.equal("value2", data.baseData.properties["prop2"]);
            })
        });

        this.testCaseAsync({
            name: 'E2E.GenericTests: trackException sends to backend',
            stepDelay: 1,
            steps: [() => {
                let exception: Error = null;
                try {
                    window['a']['b']();
                    Assert.ok(false, 'trackException test not run');
                } catch (e) {
                    exception = e;
                    this._ai.trackException({ exception: exception });
                }
                Assert.ok(exception);
            }].concat(this.asserts(1))
        });

        this.testCaseAsync({
            name: 'E2E.GenericTests: legacy trackException sends to backend',
            stepDelay: 1,
            steps: [() => {
                let exception: Error = null;
                try {
                    window['a']['b']();
                    Assert.ok(false, 'trackException test not run');
                } catch (e) {
                    exception = e;
                    this._ai.trackException(<any>{ error: exception });
                }
                Assert.ok(exception);
            }].concat(this.asserts(1))
        });

        this.testCaseAsync({
            name: "TelemetryContext: track metric",
            stepDelay: 1,
            steps: [
                () => {
                    console.log("* calling trackMetric " + new Date().toISOString());
                    for (var i = 0; i < 100; i++) {
                        this._ai.trackMetric({ name: "test" + i, average: Math.round(100 * Math.random()) });
                    }
                    console.log("* done calling trackMetric " + new Date().toISOString());
                }
            ].concat(this.asserts(100))
        });

        this.testCaseAsync({
            name: `TelemetryContext: track page view ${window.location.pathname}`,
            stepDelay: 500,
            steps: [
                () => {
                    this._ai.trackPageView(); // sends 2
                }
            ].concat(this.asserts(2)).concat(() => {

                if (this.successSpy.called) {
                    const payloadStr: string[] = this.successSpy.args[0][0];
                    const payload = JSON.parse(payloadStr[0]);
                    let data = payload.data;
                    Assert.ok(data.baseData.id, "pageView id is defined");
                    Assert.ok(data.baseData.id.length > 0);
                    Assert.ok(payload.tags["ai.operation.id"]);
                    Assert.equal(data.baseData.id, payload.tags["ai.operation.id"], "pageView id matches current operation id");
                } else {
                    Assert.ok(false, "successSpy not called");
                }
            })
        });

        this.testCaseAsync({
            name: "TelemetryContext: track page view performance",
            stepDelay: 1,
            steps: [
                () => {
                    this._ai.trackPageViewPerformance({ name: 'name', uri: 'url' });
                }
            ].concat(this.asserts(1))
        });

        this.testCaseAsync({
            name: "TelemetryContext: track all types in batch",
            stepDelay: 1,
            steps: [
                () => {
                    var exception = null;
                    try {
                        window["a"]["b"]();
                    } catch (e) {
                        exception = e;
                    }

                    Assert.ok(exception);

                    this._ai.trackException({ exception: exception });
                    this._ai.trackMetric({ name: "test", average: Math.round(100 * Math.random()) });
                    this._ai.trackTrace({ message: "test" });
                    this._ai.trackPageView({}); // sends 2
                    this._ai.trackPageViewPerformance({ name: 'name', uri: 'http://someurl' });
                    this._ai.flush();
                }
            ].concat(this.asserts(6))
        });

        this.testCaseAsync({
            name: "TelemetryContext: track all types in a large batch",
            stepDelay: 1,
            steps: [
                () => {
                    var exception = null;
                    try {
                        window["a"]["b"]();
                    } catch (e) {
                        exception = e;
                    }
                    Assert.ok(exception);

                    for (var i = 0; i < 100; i++) {
                        this._ai.trackException({ exception: exception });
                        this._ai.trackMetric({ name: "test", average: Math.round(100 * Math.random()) });
                        this._ai.trackTrace({ message: "test" });
                        this._ai.trackPageView({ name: `${i}` }); // sends 2 1st time
                    }
                }
            ].concat(this.asserts(401))
        });

        this.testCaseAsync({
            name: "TelemetryInitializer: E2E override envelope data",
            stepDelay: 1,
            steps: [
                () => {
                    // Setup
                    var telemetryInitializer = {
                        init: (envelope) => {
                            envelope.baseData.name = 'other name'
                            return true;
                        }
                    }

                    // Act
                    this._ai.addTelemetryInitializer(telemetryInitializer.init);
                    this._ai.trackMetric({ name: "test", average: Math.round(100 * Math.random()) });
                }
            ]
                .concat(this.asserts(1))
                .concat(() => {
                    if (this.successSpy.called) {
                        const payloadStr: string[] = this.successSpy.args[0][0];
                        Assert.equal(1, payloadStr.length, 'Only 1 track item is sent');
                        const payload = JSON.parse(payloadStr[0]);
                        Assert.ok(payload);

                        if (payload && payload.baseData) {
                            const nameResult: string = payload.data.baseData.metrics[0].name;
                            const nameExpect: string = 'other name';
                            Assert.equal(nameExpect, nameResult, 'telemetryinitializer override successful');
                        }
                    }
                })
        });
    }

    public addDependencyPluginTests(): void {

        this.testCase({
            name: "DependenciesPlugin: initialization yields a defined _context value",
            test: () => {
                const extensions = (<AppInsightsCore>this._ai.core)._extensions;
                let ajax: AjaxPlugin, extIx=0;
                while (!ajax && extIx < extensions.length) {
                    if (extensions[extIx].identifier === AjaxPlugin.identifier) {
                        ajax = extensions[extIx] as AjaxPlugin;
                    }
                    extIx++;
                }

                Assert.ok(ajax);
                Assert.equal(AjaxPlugin.identifier, ajax.identifier);
                Assert.ok(ajax["_context"]);
            }
        })

        this.testCaseAsync({
            name: "TelemetryContext: trackDependencyData",
            stepDelay: 1,
            steps: [
                () => {
                    const data: IDependencyTelemetry = {
                        target: 'http://abc',
                        responseCode: 200,
                        type: 'GET',
                        id: 'abc'
                    }
                    this._ai.trackDependencyData(data);
                }
            ].concat(this.asserts(1))
        });

        this.testCaseAsync({
            name: "TelemetryContext: auto collection of ajax requests",
            stepDelay: 1,
            steps: [
                () => {
                    let xhr = new XMLHttpRequest();
                    xhr.open('GET', 'https://httpbin.org/status/200');
                    xhr.send();
                    Assert.ok(true);
                }
            ].concat(this.asserts(1))
        });
        if (window && window.fetch) {
            this.testCaseAsync({
                name: "DependenciesPlugin: auto collection of outgoing fetch requests",
                stepDelay: 5000,
                steps: [
                    () => {
                        fetch('https://httpbin.org/status/200', { method: 'GET', headers: { 'header': 'value'} });
                        Assert.ok(true, "fetch monitoring is instrumented");
                    },
                    () => {
                        fetch('https://httpbin.org/status/200', { method: 'GET' });
                        Assert.ok(true, "fetch monitoring is instrumented");
                    },
                    () => {
                        fetch('https://httpbin.org/status/200');
                        Assert.ok(true, "fetch monitoring is instrumented");
                    }
                ]
                    .concat(this.asserts(3))
                    .concat(() => {
                        Assert.ok(this.trackSpy.calledThrice, "trackDependencyDataInternal is called");
                        Assert.equal("Fetch", this.trackSpy.args[0][0].type, "request is Fetch type");
                        Assert.equal('value', this.trackSpy.args[0][0].properties.requestHeaders['header'], "fetch request's user defined request header is stored");
                        Assert.ok(this.trackSpy.args[0][0].properties.responseHeaders, "fetch request's reponse header is stored");
                        Assert.equal(2, Object.keys(this.trackSpy.args[1][0].properties.requestHeaders).length, "two request headers set up when there's no user defined request header");
                        Assert.ok(this.trackSpy.args[1][0].properties.requestHeaders[RequestHeaders.requestIdHeader], "Request-Id header");
                        Assert.ok(this.trackSpy.args[1][0].properties.requestHeaders[RequestHeaders.requestContextHeader], "Request-Context header");
                    })
            });
        } else {
            this.testCase({
                name: "DependenciesPlugin: No crash when fetch not supported",
                test: () => {
                    Assert.ok(true, "fetch monitoring is correctly not instrumented")
                }
            });
        }
    }

    public addPropertiesPluginTests(): void {
        this.testCaseAsync({
            name: 'Custom Tags: allowed to send custom properties via addTelemetryInitializer',
            stepDelay: 1,
            steps: [
                () => {
                    this._ai.addTelemetryInitializer((item: ITelemetryItem) => {
                        item.tags[this.tagKeys.cloudName] = "my.custom.cloud.name";
                    });
                    this._ai.trackEvent({ name: "Custom event" });
                }
            ]
            .concat(this.asserts(1))
            .concat(<any>PollingAssert.createPollingAssert(() => {
                if (this.successSpy.called) {
                    const payloadStr: string[] = this.successSpy.args[0][0];
                    Assert.equal(1, payloadStr.length, 'Only 1 track item is sent');
                    const payload = JSON.parse(payloadStr[0]);
                    Assert.ok(payload);

                    if (payload && payload.tags) {
                        const tagResult: string = payload.tags && payload.tags[this.tagKeys.cloudName];
                        const tagExpect: string = 'my.custom.cloud.name';
                        Assert.equal(tagResult, tagExpect, 'telemetryinitializer tag override successful');
                        return true;
                    }
                    return false;
                }
            }, 'Set custom tags'))
        });

        this.testCaseAsync({
            name: 'Custom Tags: allowed to send custom properties via addTelemetryInitializer & shimmed addTelemetryInitializer',
            stepDelay: 1,
            steps: [
                () => {
                    this._ai.addTelemetryInitializer((item: ITelemetryItem) => {
                        item.tags.push({[this.tagKeys.cloudName]: "my.shim.cloud.name"});
                    });
                    this._ai.trackEvent({ name: "Custom event" });
                }
            ]
            .concat(this.asserts(1))
            .concat(<any>PollingAssert.createPollingAssert(() => {
                if (this.successSpy.called) {
                    const payloadStr: string[] = this.successSpy.args[0][0];
                    Assert.equal(1, payloadStr.length, 'Only 1 track item is sent');
                    const payload = JSON.parse(payloadStr[0]);
                    Assert.ok(payload);

                    if (payload && payload.tags) {
                        const tagResult: string = payload.tags && payload.tags[this.tagKeys.cloudName];
                        const tagExpect: string = 'my.shim.cloud.name';
                        Assert.equal(tagResult, tagExpect, 'telemetryinitializer tag override successful');
                        return true;
                    }
                    return false;
                }
            }, 'Set custom tags'))
        });

        this.testCaseAsync({
            name: 'Custom Tags: allowed to send custom properties via shimmed addTelemetryInitializer',
            stepDelay: 1,
            steps: [
                () => {
                    this._ai.addTelemetryInitializer((item: ITelemetryItem) => {
                        item.tags[this.tagKeys.cloudName] = "my.custom.cloud.name";
                        item.tags[this.tagKeys.locationCity] = "my.custom.location.city";
                        item.tags.push({[this.tagKeys.locationCountry]: "my.custom.location.country"});
                        item.tags.push({[this.tagKeys.operationId]: "my.custom.operation.id"});
                    });
                    this._ai.trackEvent({ name: "Custom event" });
                }
            ]
            .concat(this.asserts(1))
            .concat(<any>PollingAssert.createPollingAssert(() => {
                if (this.successSpy.called) {
                    const payloadStr: string[] = this.successSpy.args[0][0];
                    Assert.equal(1, payloadStr.length, 'Only 1 track item is sent');
                    const payload = JSON.parse(payloadStr[0]);
                    Assert.ok(payload);

                    if (payload && payload.tags) {
                        const tagResult1: string = payload.tags && payload.tags[this.tagKeys.cloudName];
                        const tagExpect1: string = 'my.custom.cloud.name';
                        Assert.equal(tagResult1, tagExpect1, 'telemetryinitializer tag override successful');
                        const tagResult2: string = payload.tags && payload.tags[this.tagKeys.locationCity];
                        const tagExpect2: string = 'my.custom.location.city';
                        Assert.equal(tagResult2, tagExpect2, 'telemetryinitializer tag override successful');
                        const tagResult3: string = payload.tags && payload.tags[this.tagKeys.locationCountry];
                        const tagExpect3: string = 'my.custom.location.country';
                        Assert.equal(tagResult3, tagExpect3, 'telemetryinitializer tag override successful');
                        const tagResult4: string = payload.tags && payload.tags[this.tagKeys.operationId];
                        const tagExpect4: string = 'my.custom.operation.id';
                        Assert.equal(tagResult4, tagExpect4, 'telemetryinitializer tag override successful');
                        return true;
                    }
                    return false;
                }
            }, 'Set custom tags'))
        });

        this.testCaseAsync({
            name: 'AuthenticatedUserContext: setAuthenticatedUserContext authId',
            stepDelay: 1,
            steps: [
                () => {
                    const context = <TelemetryContext>(this._ai.context);
                    context.user.setAuthenticatedUserContext('10001');
                    this._ai.trackTrace({ message: 'authUserContext test' });
                }
            ]
                .concat(this.asserts(1))
                .concat(<any>PollingAssert.createPollingAssert(() => {
                    if (this.successSpy.called) {
                        const payloadStr: string[] = this.successSpy.args[0][0];
                        if (payloadStr.length !== 1) {
                            // Only 1 track should be sent
                            return false;
                        }
                        const payload = JSON.parse(payloadStr[0]);
                        if (payload && payload.tags) {
                            const tagName: string = this.tagKeys.userAuthUserId;
                            return '10001' === payload.tags[tagName];
                        }
                    }
                    return false;
                }, 'user.authenticatedId'))
        });

        this.testCaseAsync({
            name: 'AuthenticatedUserContext: setAuthenticatedUserContext authId and accountId',
            stepDelay: 1,
            steps: [
                () => {
                    const context = <TelemetryContext>(this._ai.context);
                    context.user.setAuthenticatedUserContext('10001', 'account123');
                    this._ai.trackTrace({ message: 'authUserContext test' });
                }
            ]
                .concat(this.asserts(1))
                .concat(<any>PollingAssert.createPollingAssert(() => {
                    if (this.successSpy.called) {
                        const payloadStr: string[] = this.successSpy.args[0][0];
                        if (payloadStr.length !== 1) {
                            // Only 1 track should be sent
                            return false;
                        }
                        const payload = JSON.parse(payloadStr[0]);
                        if (payload && payload.tags) {
                            const authTag: string = this.tagKeys.userAuthUserId;
                            const accountTag: string = this.tagKeys.userAccountId;
                            return '10001' === payload.tags[authTag] /*&&
                            'account123' === payload.tags[accountTag] */; //bug https://msazure.visualstudio.com/One/_workitems/edit/3508825
                        }
                    }
                    return false;
                }, 'user.authenticatedId'))
        });

        this.testCaseAsync({
            name: 'AuthenticatedUserContext: setAuthenticatedUserContext non-ascii authId and accountId',
            stepDelay: 1,
            steps: [
                () => {
                    const context = <TelemetryContext>(this._ai.context);
                    context.user.setAuthenticatedUserContext("\u0428", "\u0429");
                    this._ai.trackTrace({ message: 'authUserContext test' });
                }
            ]
                .concat(this.asserts(1))
                .concat(<any>PollingAssert.createPollingAssert(() => {
                    if (this.successSpy.called) {
                        const payloadStr: string[] = this.successSpy.args[0][0];
                        if (payloadStr.length !== 1) {
                            // Only 1 track should be sent
                            return false;
                        }
                        const payload = JSON.parse(payloadStr[0]);
                        if (payload && payload.tags) {
                            const authTag: string = this.tagKeys.userAuthUserId;
                            const accountTag: string = this.tagKeys.userAccountId;
                            return '\u0428' === payload.tags[authTag] /* &&
                            '\u0429' === payload.tags[accountTag] */; //bug https://msazure.visualstudio.com/One/_workitems/edit/3508825
                        }
                    }
                    return false;
                }, 'user.authenticatedId'))
        });

        this.testCaseAsync({
            name: 'AuthenticatedUserContext: clearAuthenticatedUserContext',
            stepDelay: 1,
            steps: [
                () => {
                    const context = <TelemetryContext>(this._ai.context);
                    context.user.setAuthenticatedUserContext('10002', 'account567');
                    context.user.clearAuthenticatedUserContext();
                    this._ai.trackTrace({ message: 'authUserContext test' });
                }
            ]
                .concat(this.asserts(1))
                .concat(<any>PollingAssert.createPollingAssert(() => {
                    if (this.successSpy.called) {
                        const payloadStr: string[] = this.successSpy.args[0][0];
                        if (payloadStr.length !== 1) {
                            // Only 1 track should be sent
                            return false;
                        }
                        const payload = JSON.parse(payloadStr[0]);
                        if (payload && payload.tags) {
                            const authTag: string = this.tagKeys.userAuthUserId;
                            const accountTag: string = this.tagKeys.userAccountId;
                            return undefined === payload.tags[authTag] &&
                                undefined === payload.tags[accountTag];
                        }
                    }
                    return false;
                }, 'user.authenticatedId'))
        });

        // This doesn't need to be e2e
        this.testCase({
            name: 'AuthenticatedUserContext: setAuthenticatedUserContext does not set the cookie by default',
            test: () => {
                // Setup
                const context = <TelemetryContext>(this._ai.context);
                const authSpy: SinonSpy = this.sandbox.spy(context.user, 'setAuthenticatedUserContext');
                const cookieSpy: SinonSpy = this.sandbox.spy(Util, 'setCookie');

                // Act
                context.user.setAuthenticatedUserContext('10002', 'account567');

                // Test
                Assert.ok(authSpy.calledOnce, 'setAuthenticatedUserContext called');
                Assert.equal(false, authSpy.calledWithExactly('10001', 'account567', false), 'Correct default args to setAuthenticatedUserContext');
                Assert.ok(cookieSpy.notCalled, 'cookie never set');
            }
        });
    }

    private boilerPlateAsserts = () => {
        Assert.ok(this.successSpy.called, "success");
        Assert.ok(!this.errorSpy.called, "no error sending");
        var isValidCallCount = this.loggingSpy.callCount === 0;
        Assert.ok(isValidCallCount, "logging spy was called 0 time(s)");
        if (!isValidCallCount) {
            while (this.loggingSpy.args.length) {
                Assert.ok(false, "[warning thrown]: " + this.loggingSpy.args.pop());
            }
        }
    }
    private asserts: any = (expectedCount: number) => [() => {
        var message = "polling: " + new Date().toISOString();
        Assert.ok(true, message);
        console.log(message);

        if (this.successSpy.called) {
            this.boilerPlateAsserts();
            this.testCleanup();
        } else if (this.errorSpy.called || this.loggingSpy.called) {
            this.boilerPlateAsserts();
        }
    },
    (PollingAssert.createPollingAssert(() => {
        Assert.ok(true, "* checking success spy " + new Date().toISOString());

        if (this.successSpy.called) {
            let currentCount: number = 0;
            this.successSpy.args.forEach(call => {
                currentCount += call[1];
            });
            console.log('curr: ' + currentCount + ' exp: ' + expectedCount, ' appId: ' + this._ai.context.appId());
            if (currentCount === expectedCount && !!this._ai.context.appId()) {
                const payloadStr: string[] = this.successSpy.args[0][0];
                const payload = JSON.parse(payloadStr[0]);
                const baseType = payload.data.baseType;
                // call the appropriate Validate depending on the baseType
                switch (baseType) {
                    case Event.dataType:
                        return EventValidator.EventValidator.Validate(payload, baseType);
                    case Trace.dataType:
                        return TraceValidator.TraceValidator.Validate(payload, baseType);
                    case Exception.dataType:
                        return ExceptionValidator.ExceptionValidator.Validate(payload, baseType);
                    case Metric.dataType:
                        return MetricValidator.MetricValidator.Validate(payload, baseType);
                    case PageView.dataType:
                        return PageViewValidator.PageViewValidator.Validate(payload, baseType);
                    case PageViewPerformance.dataType:
                        return PageViewPerformanceValidator.PageViewPerformanceValidator.Validate(payload, baseType);
                    case RemoteDependencyData.dataType:
                        return RemoteDepdencyValidator.RemoteDepdencyValidator.Validate(payload, baseType);
        
                    default:
                        return EventValidator.EventValidator.Validate(payload, baseType);
                }
            }
            return false;
        } else {
            return false;
        }
    }, "sender succeeded", 60, 1000))];
}<|MERGE_RESOLUTION|>--- conflicted
+++ resolved
@@ -1,11 +1,7 @@
 /// <reference path='./TestFramework/Common.ts' />
 import { ApplicationInsights, IApplicationInsights } from '../src/applicationinsights-web'
 import { Sender } from '@microsoft/applicationinsights-channel-js';
-<<<<<<< HEAD
 import { IDependencyTelemetry, ContextTagKeys, Util, Event, Trace, Exception, Metric, PageView, PageViewPerformance, RemoteDependencyData, DistributedTracingModes, RequestHeaders } from '@microsoft/applicationinsights-common';
-=======
-import { IDependencyTelemetry, ContextTagKeys, Util, Event, Trace, Exception, Metric, PageView, PageViewPerformance, RemoteDependencyData, RequestHeaders } from '@microsoft/applicationinsights-common';
->>>>>>> 70650f16
 import { AppInsightsCore, ITelemetryItem } from "@microsoft/applicationinsights-core-js";
 import { TelemetryContext } from '@microsoft/applicationinsights-properties-js';
 import { AjaxPlugin } from '@microsoft/applicationinsights-dependencies-js';
@@ -400,9 +396,10 @@
                         Assert.equal("Fetch", this.trackSpy.args[0][0].type, "request is Fetch type");
                         Assert.equal('value', this.trackSpy.args[0][0].properties.requestHeaders['header'], "fetch request's user defined request header is stored");
                         Assert.ok(this.trackSpy.args[0][0].properties.responseHeaders, "fetch request's reponse header is stored");
-                        Assert.equal(2, Object.keys(this.trackSpy.args[1][0].properties.requestHeaders).length, "two request headers set up when there's no user defined request header");
+                        Assert.equal(3, Object.keys(this.trackSpy.args[1][0].properties.requestHeaders).length, "two request headers set up when there's no user defined request header");
                         Assert.ok(this.trackSpy.args[1][0].properties.requestHeaders[RequestHeaders.requestIdHeader], "Request-Id header");
                         Assert.ok(this.trackSpy.args[1][0].properties.requestHeaders[RequestHeaders.requestContextHeader], "Request-Context header");
+                        Assert.ok(this.trackSpy.args[1][0].properties.requestHeaders[RequestHeaders.traceParentHeader], "traceparentHeader");
                     })
             });
         } else {
