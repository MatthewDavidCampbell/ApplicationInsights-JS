--- conflicted
+++ resolved
@@ -15,12 +15,7 @@
     type?: string;
     data?: string;
     target?: string;
-<<<<<<< HEAD
     time?: number;
-    properties?: {[key: string]: string};
-    measurements?: {[key: string]: string};
-=======
     properties?: {[key: string]: any};
     measurements?: {[key: string]: number};
->>>>>>> a7f7fdcb
 }