/**
<<<<<<< HEAD
=======
 * Behaviours.ts
 * @author Krishna Yalamanchili(kryalama)
>>>>>>> cfa0ee91
 * Copyright (c) Microsoft and contributors. All rights reserved.
 */

// Behavior enum values
export enum Behavior {
    UNDEFINED = 0,				// default, Undefined

    ///////////////////////////////////////////////////////////////////////////////////////////////////
    // Page Experience [1-19]
    ///////////////////////////////////////////////////////////////////////////////////////////////////
    NAVIGATIONBACK = 1,          // Advancing to the previous index position within a webpage
    NAVIGATION = 2,              // Advancing to a specific index position within a webpage
    NAVIGATIONFORWARD = 3,       // Advancing to the next index position within a webpage
    APPLY = 4,					// Applying filter(s) or making selections
    REMOVE = 5,					// Applying filter(s) or removing selections
    SORT = 6,					// Sorting content
    EXPAND = 7,					// Expanding content or content container
    REDUCE = 8,					// Sorting content
    CONTEXTMENU = 9,             // Context Menu
    TAB = 10,                    // Tab control
    COPY = 11,                   // Copy the contents of a page
    EXPERIMENTATION = 12,        // Used to identify a third party experimentation event
    PRINT = 13,                  // User printed page
    SHOW = 14,                   //  Displaying an overlay
    HIDE = 15,                   //  Hiding an overlay
    MAXIMIZE = 16,               //  Maximizing an overlay
    MINIMIZE = 17,               // Minimizing an overlay
    BACKBUTTON = 18,             //  Clicking the back button

    ///////////////////////////////////////////////////////////////////////////////////////////////////
    // Scenario Process [20-39]
    ///////////////////////////////////////////////////////////////////////////////////////////////////
    STARTPROCESS = 20,			// Initiate a web process unique to adopter
    PROCESSCHECKPOINT = 21,		// Represents a checkpoint in a web process unique to adopter
    COMPLETEPROCESS = 22,		// Page Actions that complete a web process unique to adopter
    SCENARIOCANCEL = 23, // Actions resulting from cancelling a process/scenario

    ///////////////////////////////////////////////////////////////////////////////////////////////////
    // Download [40-59]
    ///////////////////////////////////////////////////////////////////////////////////////////////////
    DOWNLOADCOMMIT = 40,		    // Initiating an unmeasurable off-network download
    DOWNLOAD = 41,				// Initiating a download

    ///////////////////////////////////////////////////////////////////////////////////////////////////
    // Search [60-79]
    ///////////////////////////////////////////////////////////////////////////////////////////////////
    SEARCHAUTOCOMPLETE = 60,	    // Auto-completing a search query during user input
    SEARCH = 61,				    // Submitting a search query
    SEARCHINITIATE = 62,			// Initiating a search query
    TEXTBOXINPUT = 63,   // Typing or entering text in the text box

    ///////////////////////////////////////////////////////////////////////////////////////////////////
    // Commerce [80-99]
    ///////////////////////////////////////////////////////////////////////////////////////////////////
    VIEWCART = 82,               // Viewing the cart
    ADDWISHLIST = 83,            // Adding a physical or digital good or services to a wishlist
    FINDSTORE = 84,              // Finding a physical store
    CHECKOUT = 85,               // Before you fill in credit card info
    REMOVEFROMCART = 86,         // Remove an item from the cart
    PURCHASECOMPLETE = 87,       // Used to track the pageView event that happens when the CongratsPage or Thank You page loads after a successful purchase
    VIEWCHECKOUTPAGE = 88,       // View the checkout page
    VIEWCARTPAGE = 89,           // View the cart page
    VIEWPDP = 90,                // View a PDP
    UPDATEITEMQUANTITY = 91,     // Update an item's quantity
    INTENTTOBUY = 92,            // User has the intent to buy an item
    PUSHTOINSTALL = 93,          // User has selected the push to install option

    ///////////////////////////////////////////////////////////////////////////////////////////////////
    // Authentication [100-119]
    ///////////////////////////////////////////////////////////////////////////////////////////////////
    SIGNIN = 100,				// User sign-in
    SIGNOUT = 101,				// User sign-out

    ///////////////////////////////////////////////////////////////////////////////////////////////////
    // Social [120-139]
    ///////////////////////////////////////////////////////////////////////////////////////////////////
    SOCIALSHARE = 120,			// "Sharing" content for a specific social channel
    SOCIALLIKE = 121,			// "Liking" content for a specific social channel
    SOCIALREPLY = 122,			// "Replying" content for a specific social channel
    CALL = 123,                  // Click on a "call" link
    EMAIL = 124,                 // Click on an "email" link
    COMMUNITY = 125,             // Click on a "community" link

    ///////////////////////////////////////////////////////////////////////////////////////////////////
    // Feedback [140-159]
    ///////////////////////////////////////////////////////////////////////////////////////////////////
    VOTE = 140,					// Rating content or voting for content
    SURVEYCHECKPOINT = 145,      // reaching the survey page/form

    ///////////////////////////////////////////////////////////////////////////////////////////////////
    // Registration, Contact [160-179]
    ///////////////////////////////////////////////////////////////////////////////////////////////////
    REGISTRATIONINITIATE = 161,  // Initiating a registration process 
    REGISTRATIONCOMPLETE = 162,  // Completing a registration process 
    CANCELSUBSCRIPTION = 163,    // Canceling a subscription
    RENEWSUBSCRIPTION = 164,     // Renewing a subscription
    CHANGESUBSCRIPTION = 165,     // Changing a subscription
    REGISTRATIONCHECKPOINT = 166, // Reaching the registration page/form

    ///////////////////////////////////////////////////////////////////////////////////////////////////
    // Chat [180-199]
    ///////////////////////////////////////////////////////////////////////////////////////////////////
    CHATINITIATE = 180,			// Initiating a chat experience
    CHATEND = 181,				// Ending a chat experience

    ///////////////////////////////////////////////////////////////////////////////////////////////////
    // Trial [200-209]
    ///////////////////////////////////////////////////////////////////////////////////////////////////
    TRIALSIGNUP = 200,			// Signing-up for a trial
    TRIALINITIATE = 201,         // Initiating a trial

    ///////////////////////////////////////////////////////////////////////////////////////////////////
    // Signup [210-219]
    ///////////////////////////////////////////////////////////////////////////////////////////////////
    SIGNUP = 210,			  // Signing-up for a notification or service
    FREESIGNUP = 211,         // Signing-up for a free service

    ///////////////////////////////////////////////////////////////////////////////////////////////////
    // Referals [220-229]
    ///////////////////////////////////////////////////////////////////////////////////////////////////
    PARTNERREFERRAL = 220,		// Navigating to a partner's web property
    
    ///////////////////////////////////////////////////////////////////////////////////////////////////
    // Intents [230-239]
    ///////////////////////////////////////////////////////////////////////////////////////////////////
    LEARNLOWFUNNEL = 230,       // Engaging in learning behavior on a commerce page (ex. "Learn more click")
    LEARNHIGHFUNNEL = 231,      // Engaging in learning behavior on a non-commerce page (ex. "Learn more click")
    SHOPPINGINTENT = 232,       // Shopping behavior prior to landing on a commerce page

    ///////////////////////////////////////////////////////////////////////////////////////////////////
    // Video [240-259]
    ///////////////////////////////////////////////////////////////////////////////////////////////////
    VIDEOSTART = 240,			// Initiating a video
    VIDEOPAUSE = 241,			// Pausing a video
    VIDEOCONTINUE = 242,		    // Pausing or resuming a video.
    VIDEOCHECKPOINT = 243,		// Capturing predetermined video percentage complete. 
    VIDEOJUMP = 244,			    // Jumping to a new video location.
    VIDEOCOMPLETE = 245,		    // Completing a video (or % proxy)
    VIDEOBUFFERING = 246,		// Capturing a video buffer event
    VIDEOERROR = 247,			// Capturing a video error
    VIDEOMUTE = 248,			    // Muting a video
    VIDEOUNMUTE = 249,			// Unmuting a video
    VIDEOFULLSCREEN = 250,		// Making a video full screen
    VIDEOUNFULLSCREEN = 251,	    // Making a video return from full screen to original size
    VIDEOREPLAY = 252,           // Making a video replay
    VIDEOPLAYERLOAD = 253,       // Loading the video player
    VIDEOPLAYERCLICK = 254,        //  Click on a button within the interactive player
    VIDEOVOLUMECONTROL = 255,       //  Click on video volume control
    VIDEOAUDIOTRACKCONTROL = 256,     // Click on audio control within a video
    VIDEOCLOSEDCAPTIONCONTROL = 257,    //  Click on the closed caption control
    VIDEOCLOSEDCAPTIONSTYLE = 258,     //  Click to change closed caption style
    VIDEORESOLUTIONCONTROL = 259,     //  Click to change resolution

    ///////////////////////////////////////////////////////////////////////////////////////////////////
    // 	Advertisement Engagement [280-299]
    ///////////////////////////////////////////////////////////////////////////////////////////////////
    ADBUFFERING = 283,           // Ad is buffering
    ADERROR = 284,               // Ad error
    ADSTART = 285,               // Ad start
    ADCOMPLETE = 286,            // Ad complete
    ADSKIP = 287,                // Ad skipped
    ADTIMEOUT = 288,             // Ad timed-out
    OTHER = 300					// Other
};<|MERGE_RESOLUTION|>--- conflicted
+++ resolved
@@ -1,10 +1,5 @@
 /**
-<<<<<<< HEAD
-=======
- * Behaviours.ts
- * @author Krishna Yalamanchili(kryalama)
->>>>>>> cfa0ee91
- * Copyright (c) Microsoft and contributors. All rights reserved.
+ *  @copyright Microsoft 2020
  */
 
 // Behavior enum values
