--- conflicted
+++ resolved
@@ -79,17 +79,14 @@
      * Channel queues that is setup by caller in desired order.
      * If channels are provided here, core will ignore any channels that are already setup, example if there is a SKU with an initialized channel
      */
-    channels?: IChannelControls[][];
-<<<<<<< HEAD
-    
+    channels?: IChannelControls[][];  
     /**
      * @type {boolean}
      * @memberof IConfiguration
      * Flag that disables the Instrumentation Key validation.
      */
     disableInstrumentaionKeyValidation?: boolean;
-=======
-
+    
     /**
      * [Optional] When enabled this will create local perfEvents based on sections of the code that have been instrumented
      * to emit perfEvents (via the doPerf()) when this is enabled. This can be used to identify performance issues within
@@ -104,5 +101,4 @@
      * [Optional] Fire every single performance event not just the top level root performance event. Defaults to false.
      */
     perfEvtsSendAll?: boolean;
->>>>>>> 509df929
 }