--- conflicted
+++ resolved
@@ -48,23 +48,7 @@
         // do basic validation before sending it through the pipeline
         this._validateTelemetryItem(telemetryItem);
 
-<<<<<<< HEAD
-        // invoke any common telemetry processors before sending through pipeline
-        if (this._extensions.length === 0) {
-            this._channelController.processTelemetry(telemetryItem); // Pass to Channel controller so data is sent to correct channel queues
-        }
-        let i = 0;
-        while (i < this._extensions.length) {
-            if ((this._extensions[i] as any).processTelemetry) {
-                (this._extensions[i] as any).processTelemetry(telemetryItem); // pass on to first extension that can support processing
-                break;
-            }
-
-            i++;
-        }
-=======
         this.baseCore.track(telemetryItem);
->>>>>>> db0ec9c7
     }
 
     /**
