{
    "name": "applicationinsights-core-js",
    "version": "0.0.7",
    "description": "Microsoft Application Insights Core Javascript SDK",
<<<<<<< HEAD
    "main": "bundle/aicore.js",
    "types": "bundle/aicore.d.ts",
=======
    "main": "bundle/applicationinsights-core-js.js",
    "types": "bundle/applicationinsights-core-js.d.ts",
>>>>>>> b5d516ca
    "devDependencies": {
        "grunt": "1.0.1",
        "grunt-contrib-qunit": "2.0.0",
        "grunt-contrib-uglify": "3.1.0",
        "grunt-ts": "^6.0.0-beta.15",
        "typescript": "2.5.3"
    },
    "publishConfig": {
    	"registry": "https://mseng.pkgs.visualstudio.com/_packaging/ApplicationInsights-Team/npm/registry"
     }
}<|MERGE_RESOLUTION|>--- conflicted
+++ resolved
@@ -2,13 +2,8 @@
     "name": "applicationinsights-core-js",
     "version": "0.0.7",
     "description": "Microsoft Application Insights Core Javascript SDK",
-<<<<<<< HEAD
-    "main": "bundle/aicore.js",
-    "types": "bundle/aicore.d.ts",
-=======
     "main": "bundle/applicationinsights-core-js.js",
     "types": "bundle/applicationinsights-core-js.d.ts",
->>>>>>> b5d516ca
     "devDependencies": {
         "grunt": "1.0.1",
         "grunt-contrib-qunit": "2.0.0",
