--- conflicted
+++ resolved
@@ -286,13 +286,10 @@
         // If true, the SDK will not store or read any data from local and session storage.
         // Default: false
         isStorageUseDisabled: boolean;
-<<<<<<< HEAD
 	
-		// Default true. If false, the SDK will add two headers ('x-ms-request-root-id' and 'x-ms-request-id) 
-		// to all dependency requests (within the same domain) to correlate them with corresponding requests on the server side. 
-		disableCorrelationHeaders: boolean;
-=======
->>>>>>> 27a3cc8b
+        // Default true. If false, the SDK will add two headers ('x-ms-request-root-id' and 'x-ms-request-id) 
+        // to all dependency requests (within the same domain) to correlate them with corresponding requests on the server side. 
+        disableCorrelationHeaders: boolean;
         
         // If true, the SDK will send all telemetry using [Beacon API](https://www.w3.org/TR/beacon/)
         // When Beacon API is enabled, then SessionStorageBuffer cannot be used and maxBatchSizeInBytes is limit too 64kb
